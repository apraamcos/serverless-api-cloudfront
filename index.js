const path = require('path');
const _ = require('lodash');
const chalk = require('chalk');
const yaml = require('js-yaml');
const fs = require('fs');

class ServerlessApiCloudFrontPlugin {
  constructor(serverless, options) {
    this.serverless = serverless;
    this.options = options;

    this.hooks = {
      'package:createDeploymentArtifacts': this.createDeploymentArtifacts.bind(this),
      'aws:info:displayStackOutputs': this.printSummary.bind(this),
    };
  }

  createDeploymentArtifacts() {
    const baseResources = this.serverless.service.provider.compiledCloudFormationTemplate;

    const filename = path.resolve(__dirname, 'resources.yml');
    const content = fs.readFileSync(filename, 'utf-8');
    const resources = yaml.safeLoad(content, {
      filename: filename
    });

    this.prepareResources(resources);

    if(this.serverless.service.provider.tags) {
      resources.Resources.ApiDistribution.Properties.Tags = Object.entries(this.serverless.service.provider.tags).map(x=> {
        return {
          Key: x[0],
          Value: x[1]
        }
      });
    }
    return _.merge(baseResources, resources);
  }

  printSummary() {
    const awsInfo = _.find(this.serverless.pluginManager.getPlugins(), (plugin) => {
      return plugin.constructor.name === 'AwsInfo';
    });

    if (!awsInfo || !awsInfo.gatheredData) {
      return;
    }

    const outputs = awsInfo.gatheredData.outputs;
    const apiDistributionDomain = _.find(outputs, (output) => {
      return output.OutputKey === 'ApiDistribution';
    });

    if (!apiDistributionDomain || !apiDistributionDomain.OutputValue) {
      return ;
    }

    const cnameDomain = this.getConfig('domain', '-');

    this.serverless.cli.consoleLog(chalk.yellow('CloudFront domain name'));
    this.serverless.cli.consoleLog(`  ${apiDistributionDomain.OutputValue} (CNAME: ${cnameDomain})`);
  }

  prepareResources(resources) {
    const distributionConfig = resources.Resources.ApiDistribution.Properties.DistributionConfig;

    this.prepareLogging(distributionConfig);
    this.prepareDomain(distributionConfig);
    this.preparePriceClass(distributionConfig);
    this.prepareOrigins(distributionConfig);
    this.prepareCookies(distributionConfig);
    this.prepareHeaders(distributionConfig);
    this.prepareTTL(distributionConfig);
    this.preparePolicies(distributionConfig);
    this.prepareQueryString(distributionConfig);
    this.prepareComment(distributionConfig);
    this.prepareCertificate(distributionConfig);
    this.prepareWaf(distributionConfig);
    this.prepareCompress(distributionConfig);
    this.prepareMinimumProtocolVersion(distributionConfig);
  }

  prepareLogging(distributionConfig) {
    const loggingBucket = this.getConfig('logging.bucket', null);

    if (loggingBucket !== null) {
      distributionConfig.Logging.Bucket = loggingBucket;
      distributionConfig.Logging.Prefix = this.getConfig('logging.prefix', '');

    } else {
      delete distributionConfig.Logging;
    }
  }

  prepareDomain(distributionConfig) {
    const domain = this.getConfig('domain', null);
    const httpApi = this.getConfig("httpApi", false);

    if (domain !== null) {
      distributionConfig.Aliases = Array.isArray(domain) ? domain : [ domain ];
    } else {
      delete distributionConfig.Aliases;
    }
    distributionConfig.Origins[0].DomainName = {
      "Fn::Join": [
        "",
        [
          {
            Ref: httpApi && "HttpApi" || "ApiGatewayRestApi"
          },
          ".execute-api.",
          {
            "Ref": "AWS::Region"
          },
          ".amazonaws.com"
        ]
      ]
    }
  }

  preparePriceClass(distributionConfig) {
    const priceClass = this.getConfig('priceClass', 'PriceClass_All');
    distributionConfig.PriceClass = priceClass;
  }

  prepareOrigins(distributionConfig) {
<<<<<<< HEAD
    const origin = _.head(distributionConfig.Origins)
    const originCustomHeaders = this.getConfig('originCustomHeaders', [])

    origin.OriginCustomHeaders = originCustomHeaders
      .map(_.toPairs)
      .map(_.head)
      .map(_.partial(_.zipObject, ['HeaderName', 'HeaderValue']))
    origin.OriginPath = `/${this.options.stage}`;
=======
    const httpApi = this.getConfig("httpApi", false);
    distributionConfig.Origins[0].OriginPath = httpApi ? "" : `/${this.options.stage}`;
>>>>>>> f1977ff6
  }

  prepareCookies(distributionConfig) {
      const forwardCookies = this.getConfig('cookies', 'all');
      distributionConfig.DefaultCacheBehavior.ForwardedValues.Cookies.Forward = Array.isArray(forwardCookies) ? 'whitelist' : forwardCookies;
      if (Array.isArray(forwardCookies)) {
        distributionConfig.DefaultCacheBehavior.ForwardedValues.Cookies.WhitelistedNames = forwardCookies;
      }
  }
  
  prepareHeaders(distributionConfig) {
      const forwardHeaders = this.getConfig('headers', 'none');
      
      if (Array.isArray(forwardHeaders)) {
        distributionConfig.DefaultCacheBehavior.ForwardedValues.Headers = forwardHeaders;
      } else {
        distributionConfig.DefaultCacheBehavior.ForwardedValues.Headers = forwardHeaders === 'none' ? [] : ['*'];
      }
    }

  preparePolicies(distributionConfig) {
      const cachePolicyId = this.getConfig('cachePolicyId', null);
      if (cachePolicyId) {
        distributionConfig.DefaultCacheBehavior.CachePolicyId = cachePolicyId;
      }

      const originRequestPolicyId = this.getConfig('originRequestPolicyId', null);
      if (originRequestPolicyId) {
        distributionConfig.DefaultCacheBehavior.OriginRequestPolicyId = originRequestPolicyId;
      }
    }

  prepareTTL(distributionConfig) {
    const ttl = this.getConfig('ttl', null);

    if (ttl) {
      distributionConfig.DefaultCacheBehavior.DefaultTTL = ttl.default;
      distributionConfig.DefaultCacheBehavior.MaxTTL = ttl.max;
      distributionConfig.DefaultCacheBehavior.MinTTL = ttl.min;
    }
  }

  prepareQueryString(distributionConfig) {
        const forwardQueryString = this.getConfig('querystring', 'all');
        
        if (Array.isArray(forwardQueryString)) {
          distributionConfig.DefaultCacheBehavior.ForwardedValues.QueryString = true;
          distributionConfig.DefaultCacheBehavior.ForwardedValues.QueryStringCacheKeys = forwardQueryString;
        } else {
          distributionConfig.DefaultCacheBehavior.ForwardedValues.QueryString = forwardQueryString === 'all' ? true : false;
        }
      }

  prepareComment(distributionConfig) {
    const name = this.serverless.getProvider('aws').naming.getApiGatewayName();
    distributionConfig.Comment = `Serverless Managed ${name}`;
  }

  prepareCertificate(distributionConfig) {
    const certificate = this.getConfig('certificate', null);

    if (certificate !== null) {
      distributionConfig.ViewerCertificate.AcmCertificateArn = certificate;
    } else {
      delete distributionConfig.ViewerCertificate;
    }
  }

  prepareWaf(distributionConfig) {
    const waf = this.getConfig('waf', null);

    if (waf !== null) {
      distributionConfig.WebACLId = waf;
    } else {
      delete distributionConfig.WebACLId;
    }
  }
  
  prepareCompress(distributionConfig) {
    distributionConfig.DefaultCacheBehavior.Compress = (this.getConfig('compress', false) === true) ? true : false;
  }

  prepareMinimumProtocolVersion(distributionConfig) {
    const minimumProtocolVersion = this.getConfig('minimumProtocolVersion', undefined);

    if (minimumProtocolVersion) {
      distributionConfig.ViewerCertificate.MinimumProtocolVersion = minimumProtocolVersion;
    }
  }

  getConfig(field, defaultValue) {
    return _.get(this.serverless, `service.custom.apiCloudFront.${field}`, defaultValue)
  }
}

module.exports = ServerlessApiCloudFrontPlugin;<|MERGE_RESOLUTION|>--- conflicted
+++ resolved
@@ -124,7 +124,6 @@
   }
 
   prepareOrigins(distributionConfig) {
-<<<<<<< HEAD
     const origin = _.head(distributionConfig.Origins)
     const originCustomHeaders = this.getConfig('originCustomHeaders', [])
 
@@ -133,10 +132,9 @@
       .map(_.head)
       .map(_.partial(_.zipObject, ['HeaderName', 'HeaderValue']))
     origin.OriginPath = `/${this.options.stage}`;
-=======
+    
     const httpApi = this.getConfig("httpApi", false);
     distributionConfig.Origins[0].OriginPath = httpApi ? "" : `/${this.options.stage}`;
->>>>>>> f1977ff6
   }
 
   prepareCookies(distributionConfig) {
